--- conflicted
+++ resolved
@@ -1,349 +1,338 @@
-from typing import Tuple
-import torch
-from torch import nn, Tensor
-import wandb
-
-from _context import sparse
-from sparse import util
-
-from spalbp.lib.attention.config import AdaptiveSparseAttentionConfig, NonAdaptiveSparseAttentionConfig
-
-
-<<<<<<< HEAD
-class StepGadditionalDecayer:
-
-    def __init__(self, initial_value, steps, decay_rate):
-        self.initial_value = initial_value
-        self.steps = steps
-        self.decay_rate = decay_rate
-        self.cur = 0
-        self.value = initial_value
-
-    def __call__(self):
-        self.cur += 1
-        if self.cur % self.steps == 0:
-            self.value *= self.decay_rate
-        return self.value
-=======
-
->>>>>>> 0448ddc8
-
-
-class _OneDimensionalSparseAttention(nn.Module):
-
-    def __init__(self,
-                 emb: int,
-                 n_heads: int,
-                 *,
-                 head_size: int = 16,
-                 k: int = 4,
-                 gadditional: int = 1,
-                 nadditional: int = 4,
-                 remove_rand_on_eval: bool = True):
-        super().__init__()
-        self.emb = emb
-        self.n_heads = n_heads
-        self.k = k
-<<<<<<< HEAD
-        self.gadditional = StepGadditionalDecayer(gadditional, 50_000, 0.9)
-        # self.max_gadditional = gadditional
-        # self.gadditional = gadditional
-=======
-        self.gadditional = gadditional
->>>>>>> 0448ddc8
-        self.nadditional = nadditional
-        self.head_size = head_size
-
-        self.to_keys = nn.Linear(emb, head_size * n_heads, bias=False)
-        self.to_queries = nn.Linear(emb, head_size * n_heads, bias=False)
-        self.to_values = nn.Linear(emb, head_size * n_heads, bias=False)
-        self.unify = nn.Linear(head_size * n_heads, emb)
-        self.remove_rand_on_eval = remove_rand_on_eval
-
-        self.register_buffer('mvalues', torch.ones((k,)))
-
-    def hyper(self, x: torch.Tensor) -> Tuple[Tensor, Tensor, Tensor]:
-        raise NotImplementedError("You must implement this yourself")
-
-    def batched_index_select(self, values: Tensor, indices: Tensor):
-        last_dim = values.shape[-1]
-        return values.gather(2, self.expand_dim(indices, -1, last_dim))
-
-    def expand_dim(self, t, dim, k):
-        t = t.unsqueeze(dim)
-        expand_shape = [-1] * len(t.shape)
-        expand_shape[dim] = k
-        return t.expand(*expand_shape)
-
-    def forward(self, x: torch.Tensor, attention_mask: torch.Tensor, output_attentions: bool = False) -> torch.Tensor:
-        means, sigmas, values = self.hyper(x)  # (B, H, C, k, 1); (B, H, C, k, 1); (B, H, C, k)
-        batch, context, emb = x.size()  # (B, C, E)
-        rank = means.size(-1)
-        gadditional = int(self.gadditional()) if self.training or not self.remove_rand_on_eval else 0
-        indices: Tensor = sparse.ngenerate(means,
-                                           # For evaluation, only get nearest
-                                           gadditional,
-                                           self.nadditional if self.training or not self.remove_rand_on_eval else 0,  # index for each point
-                                           rng=(context,),
-                                           relative_range=(3,),
-                                           cuda='cuda' in util.d(x))  # (B, H, C, P, 1)
-        if not ((indices < 0).sum().item() == 0) and ((indices >= context).sum().item() == 0):
-            print(f'Found some indices out of bounds: indices < 0: {(indices < 0).sum().item()}; '
-                  f'indices >= {context}: {(indices >= context).sum().item()}')
-            breakpoint()
-        assert ((indices < 0).sum().item() == 0) and ((indices >= context).sum().item() == 0), \
-            f'Found some indices out of bounds: indices < 0: {(indices < 0).sum().item()}; ' \
-            f'indices >= {context}: {(indices >= context).sum().item()}'
-        indices_fl = indices.float()
-        # For each point (self.k), we expect to sample the 2**rank closest points from the first set of sampling,
-        # then self.gadditional globally-sampled indices, and self.nadditional neighborhood-sampled indices.
-        num_points = self.k * (2 ** rank + ((gadditional + self.nadditional) if self.training or not self.remove_rand_on_eval else 0))
-        assert indices.size() == (
-            batch, self.n_heads, context, num_points, 1), f'Expected size {(batch, context, num_points, 1)}. ' \
-                                                          f'Got {indices.size()}'
-        densities = sparse.densities(indices_fl, means, sigmas).clone()  # (B, H, C, P, self.k)
-        duplicates = util.nduplicates(indices).to(torch.bool)  # (B, C, P) boolean mask of duplicates all-but-one
-        densities[duplicates, :] = 0  # Removes all duplicates
-
-        # Normalize densities across all K probability distributions by summing
-        densities = densities / (densities.sum(dim=2, keepdim=True) + 1e-8)  # (B, H, C, P, self.k)
-
-        weights = values[:, :, :, None, :].expand_as(densities)
-        weights = weights * densities
-        weights = weights.sum(dim=4)
-
-        # Perform key, query, value transformation
-        K = self.to_keys(x).view(batch, context, self.n_heads, self.head_size)
-        Q = self.to_queries(x).view(batch, context, self.n_heads, self.head_size)
-        V = self.to_values(x).view(batch, context, self.n_heads, self.head_size)
-
-        K = K / (self.head_size ** (1 / 2))
-        Q = Q / (self.head_size ** (1 / 2))
-
-        flat_indices = indices.view(batch, self.n_heads, -1)  # [b, h, c * p]
-        gathered_keys = self.batched_index_select(K.transpose(1, 2), flat_indices)  # [b, h, c * p, d]
-        dots = torch.einsum('bhcd,bhcqd -> bhcq',
-                            Q.transpose(1, 2),
-                            gathered_keys.view(batch, self.n_heads, context, num_points, -1))  # [b, h, c, p]
-        gathered_values = self.batched_index_select(V.transpose(1, 2), flat_indices)  # [b, h, c * p, d]
-        gathered_values = gathered_values.view(batch, self.n_heads, context, num_points, -1)  # [b, h, c, p, d]
-        new_weights = weights * dots  # Weigh attention scores by densities
-        new_weights = new_weights.softmax(dim=-1)  # Normalize attention scores
-        head_reps = gathered_values * new_weights.unsqueeze(-1)  # Weigh values by attention scores
-        head_reps = head_reps.sum(dim=-2)  # Sum over weighted values [b, h, c, d]
-        # united = head_reps.view(batch, context, -1)  # [b, c, h * d]
-        united = head_reps.transpose(1, 2).contiguous().view(batch, context, -1)  # [b, c, h * d]
-        new_out = self.unify(united)  # [b, c, e]
-
-        attentions = torch.zeros(batch, self.n_heads, context, context, device=x.device)
-        attentions.scatter_add_(dim=3, index=indices.squeeze(-1),
-                                src=new_weights)
-        if output_attentions:
-            return new_out, attentions
-        return new_out
-
-
-class NonadaptiveSparseAttention(_OneDimensionalSparseAttention):
-
-    @classmethod
-    def from_config(cls, config: NonAdaptiveSparseAttentionConfig):
-        return cls(config.emb,
-                   config.context,
-                   k=config.k,
-                   n_heads=config.heads,
-                   gadditional=config.gadditional,
-                   nadditional=config.nadditional,
-                   sigma_scale=config.sigma_scale,
-                   transformation_method=config.transformation_method,
-                   means_init_method=config.means_init_method,
-                   remove_rand_on_eval=config.remove_rand_on_eval)
-
-    @staticmethod
-    def _init_means(context: int, k: int, means_init_method: str):
-        if means_init_method == 'random':
-            means = torch.rand((context, k, 1)) * 2 - 1
-        elif means_init_method == 'uniform':
-            means = torch.linspace(0, context - 1, k+2)[None, 1:-1, None].expand(context, k, 1).clone()
-        else:
-            raise ValueError(f'Unknown means initialization method: {means_init_method}')
-        return means
-
-    def __init__(self,
-                 emb: int,
-                 context_len: int,
-                 *,
-                 k: int = 8,
-                 n_heads: int = 4,
-                 gadditional: int = 2,
-                 nadditional: int = 2,
-                 sigma_scale: float = 1.,
-                 transformation_method: str = 'sigmoid',
-                 means_init_method: str = 'random',
-                 remove_rand_on_eval: bool = False):
-        super().__init__(
-            emb, n_heads, k=k, gadditional=gadditional, nadditional=nadditional, remove_rand_on_eval=remove_rand_on_eval
-        )
-        means = self._init_means(context_len, k, means_init_method)
-        self.pmeans = torch.nn.Parameter(means)
-        self.psigmas = torch.nn.Parameter(torch.rand((context_len, k)))
-        # Non-learnabe
-        self.register_buffer('pvalues', torch.ones(k))
-        self.sigma_scale = sigma_scale
-        self.transformation_method = transformation_method
-
-    def hyper(self, x: torch.Tensor):
-        b, c, e = x.size()
-        k = self.k
-        means = self.pmeans[None, None, :, :, :].expand(b, self.n_heads, c, k, 1)
-        sigmas = self.psigmas[None, None, :, :].expand(b, self.n_heads, c, k)
-        values = self.pvalues[None, None, None, :].expand(b, self.n_heads, c, k)
-
-        means = sparse.transform_means(means, (c,), method=self.transformation_method)
-        sigmas = sparse.transform_sigmas(sigmas, (c,)) * self.sigma_scale
-
-        return means, sigmas, values
-
-
-class UnknowingSparseAttention(_OneDimensionalSparseAttention):
-    def __init__(self,
-                 emb: int,
-                 context_len: int,
-                 *,
-                 n_heads: int = 4,
-                 gadditional: int = 2,
-                 nadditional: int = 2,
-                 sigma_scale: float = 1.,
-                 transformation_method: str = 'modulo'):
-        k = 1
-        super().__init__(emb, n_heads, k=k, gadditional=gadditional, nadditional=nadditional)
-
-        self.pmeans = torch.rand((context_len, k, 1), device='cuda')
-        self.pmeans[45, 0, 0] = 112.
-
-        self.psigmas = torch.nn.Parameter(torch.rand((context_len, k)))
-        # Non-learnabe
-        self.register_buffer('pvalues', torch.ones(k))
-        self.sigma_scale = sigma_scale
-        self.transformation_method = transformation_method
-
-    def hyper(self, x: torch.Tensor):
-        b, c, e = x.size()
-        k = self.k
-        means = self.pmeans[None, :, :, :].expand(b, c, k, 1)
-        sigmas = self.psigmas[None, :, :].expand(b, c, k)
-        values = self.pvalues[None, None, :].expand(b, c, k)
-
-        means = sparse.transform_means(means, (c,), method=self.transformation_method)
-        sigmas = sparse.transform_sigmas(sigmas, (c,)) * self.sigma_scale
-        return means, sigmas, values
-
-
-class KnowingSparseAttention(_OneDimensionalSparseAttention):
-
-    @classmethod
-    def from_config(cls, config: NonAdaptiveSparseAttentionConfig):
-        return cls(config.emb,
-                   config.context,
-                   n_heads=config.heads,
-                   gadditional=config.gadditional,
-                   nadditional=config.nadditional,
-                   sigma_scale=config.sigma_scale,
-                   k=config.k,
-                   transformation_method=config.transformation_method)
-
-    def __init__(self,
-                 emb: int,
-                 context_len: int,
-                 *,
-                 n_heads: int = 4,
-                 gadditional: int = 2,
-                 nadditional: int = 2,
-                 sigma_scale: float = 1.,
-                 k: int = 1,
-                 transformation_method: str = 'modulo'):
-        super().__init__(emb, n_heads, k=k, gadditional=gadditional, nadditional=nadditional)
-        answers = torch.remainder(torch.arange(0, context_len, device='cuda') + 70, context_len).float()
-        self.pmeans = torch.randint(0, context_len, (n_heads, context_len, k, 1), device='cuda').float()
-        self.pmeans[0, :, 0, :] = answers[:, None]
-        self.psigmas = torch.nn.Parameter(torch.rand((n_heads, context_len, k)))
-        # Non-learnabe
-        self.register_buffer('pvalues', torch.ones(k))
-        self.sigma_scale = sigma_scale
-        self.transformation_method = transformation_method
-
-    def hyper(self, x: torch.Tensor):
-        b, c, e = x.size()
-        k, h = self.k, self.n_heads
-        means = self.pmeans[None].expand(b, h, c, k, 1)
-        sigmas = self.psigmas[None].expand(b, h, c, k)
-        values = self.pvalues[None, None, None, :].expand(b, h, c, k)
-
-        means = sparse.transform_means(means, (c,), method=self.transformation_method)
-        sigmas = sparse.transform_sigmas(sigmas, (c,)) * self.sigma_scale
-        return means, sigmas, values
-
-
-class SparseSelfAttention(_OneDimensionalSparseAttention):
-
-    @classmethod
-    def from_config(cls, config: AdaptiveSparseAttentionConfig):
-        return cls(config.emb,
-                   config.context,
-                   head_size=config.head_size,
-                   k=config.k,
-                   hidden=config.hyper_hidden_dim,
-                   n_heads=config.heads,
-                   gadditional=config.gadditional,
-                   nadditional=config.nadditional,
-                   remove_rand_on_eval=config.remove_rand_on_eval)
-
-    def __init__(self,
-                 emb: int,
-                 context_len: int,
-                 head_size: int,
-                 *,
-                 k: int = 8,
-                 hidden: int = 4,
-                 n_heads: int = 4,
-                 gadditional: int = 2,
-                 nadditional: int = 2,
-                 remove_rand_on_eval: bool = True):
-        super().__init__(emb,
-                         n_heads,
-                         head_size=head_size,
-                         k=k,
-                         gadditional=gadditional,
-                         nadditional=nadditional,
-                         remove_rand_on_eval=remove_rand_on_eval)
-        self.context_len = context_len
-        self.to_param = nn.Sequential(
-            nn.Linear(emb, hidden),
-            nn.ReLU(),
-            nn.Linear(hidden, 2 * k * n_heads)  # One mean and one sigma per head
-        )
-
-    def hyper(self, x: Tensor) -> Tuple[Tensor, Tensor, Tensor]:
-        batch_size, context_len, emb = x.size()
-        assert context_len == self.context_len, f'Expected contextlen equal to {self.context_len}. Got {context_len}'
-        assert emb == self.emb, f'Expected embedded equal to {self.emb}. Got {emb}'
-
-        params = self.to_param(x)  # (B, C, h*k*2) k means and sigmas for each point (1 degree of freedom)
-
-        # Generate the logits that correspond to the horizontal coordinate of the current word
-        diags = torch.arange(context_len, device=util.d(x), dtype=torch.float)
-        diags = util.inv(diags, mx=context_len)
-        diags = diags[None, :, None, None].expand(batch_size, -1, self.k, 1)  # (B, C, K, 1)
-        means = params[:, :, :self.n_heads * self.k, None] \
-            .view(batch_size, context_len, self.n_heads, self.k, 1) \
-            .permute(0, 2, 1, 3, 4)  # Single mean for current point  (B, H, C, K, 1)
-        sigmas = params[:, :, self.n_heads * self.k:] \
-            .view(batch_size, context_len, self.n_heads, self.k) \
-            .permute(0, 2, 1, 3)  # (B, H, C, K)
-        values = self.mvalues[None, None, None, :].expand(batch_size, self.n_heads, context_len,
-                                                          -1)  # Expand to all points (B, C, K)
-
-        # means = diags - torch.nn.functional.softplus(means)
-        means = sparse.transform_means(means, (context_len,))
-        sigmas = sparse.transform_sigmas(sigmas, (context_len,))
-
-        return means, sigmas, values
+from typing import Tuple
+import torch
+from torch import nn, Tensor
+
+from _context import sparse
+from sparse import util
+
+from spalbp.lib.attention.config import AdaptiveSparseAttentionConfig, NonAdaptiveSparseAttentionConfig
+
+
+class StepGadditionalDecayer:
+
+    def __init__(self, initial_value, steps, decay_rate):
+        self.initial_value = initial_value
+        self.steps = steps
+        self.decay_rate = decay_rate
+        self.cur = 0
+        self.value = initial_value
+
+    def __call__(self):
+        self.cur += 1
+        if self.cur % self.steps == 0:
+            self.value *= self.decay_rate
+        return self.value
+
+
+class _OneDimensionalSparseAttention(nn.Module):
+
+    def __init__(self,
+                 emb: int,
+                 n_heads: int,
+                 *,
+                 head_size: int = 16,
+                 k: int = 4,
+                 gadditional: int = 1,
+                 nadditional: int = 4,
+                 remove_rand_on_eval: bool = True):
+        super().__init__()
+        self.emb = emb
+        self.n_heads = n_heads
+        self.k = k
+        self.gadditional = StepGadditionalDecayer(gadditional, 50_000, 0.9)
+        self.nadditional = nadditional
+        self.head_size = head_size
+
+        self.to_keys = nn.Linear(emb, head_size * n_heads, bias=False)
+        self.to_queries = nn.Linear(emb, head_size * n_heads, bias=False)
+        self.to_values = nn.Linear(emb, head_size * n_heads, bias=False)
+        self.unify = nn.Linear(head_size * n_heads, emb)
+        self.remove_rand_on_eval = remove_rand_on_eval
+
+        self.register_buffer('mvalues', torch.ones((k,)))
+
+    def hyper(self, x: torch.Tensor) -> Tuple[Tensor, Tensor, Tensor]:
+        raise NotImplementedError("You must implement this yourself")
+
+    def batched_index_select(self, values: Tensor, indices: Tensor):
+        last_dim = values.shape[-1]
+        return values.gather(2, self.expand_dim(indices, -1, last_dim))
+
+    def expand_dim(self, t, dim, k):
+        t = t.unsqueeze(dim)
+        expand_shape = [-1] * len(t.shape)
+        expand_shape[dim] = k
+        return t.expand(*expand_shape)
+
+    def forward(self, x: torch.Tensor, attention_mask: torch.Tensor, output_attentions: bool = False) -> torch.Tensor:
+        means, sigmas, values = self.hyper(x)  # (B, H, C, k, 1); (B, H, C, k, 1); (B, H, C, k)
+        batch, context, emb = x.size()  # (B, C, E)
+        rank = means.size(-1)
+        gadditional = int(self.gadditional()) if self.training or not self.remove_rand_on_eval else 0
+        indices: Tensor = sparse.ngenerate(means,
+                                           # For evaluation, only get nearest
+                                           gadditional,
+                                           self.nadditional if self.training or not self.remove_rand_on_eval else 0,  # index for each point
+                                           rng=(context,),
+                                           relative_range=(3,),
+                                           cuda='cuda' in util.d(x))  # (B, H, C, P, 1)
+        if not ((indices < 0).sum().item() == 0) and ((indices >= context).sum().item() == 0):
+            print(f'Found some indices out of bounds: indices < 0: {(indices < 0).sum().item()}; '
+                  f'indices >= {context}: {(indices >= context).sum().item()}')
+            breakpoint()
+        assert ((indices < 0).sum().item() == 0) and ((indices >= context).sum().item() == 0), \
+            f'Found some indices out of bounds: indices < 0: {(indices < 0).sum().item()}; ' \
+            f'indices >= {context}: {(indices >= context).sum().item()}'
+        indices_fl = indices.float()
+        # For each point (self.k), we expect to sample the 2**rank closest points from the first set of sampling,
+        # then self.gadditional globally-sampled indices, and self.nadditional neighborhood-sampled indices.
+        num_points = self.k * (2 ** rank + ((gadditional + self.nadditional) if self.training or not self.remove_rand_on_eval else 0))
+        assert indices.size() == (
+            batch, self.n_heads, context, num_points, 1), f'Expected size {(batch, context, num_points, 1)}. ' \
+                                                          f'Got {indices.size()}'
+        densities = sparse.densities(indices_fl, means, sigmas).clone()  # (B, H, C, P, self.k)
+        duplicates = util.nduplicates(indices).to(torch.bool)  # (B, C, P) boolean mask of duplicates all-but-one
+        densities[duplicates, :] = 0  # Removes all duplicates
+
+        # Normalize densities across all K probability distributions by summing
+        densities = densities / (densities.sum(dim=2, keepdim=True) + 1e-8)  # (B, H, C, P, self.k)
+
+        weights = values[:, :, :, None, :].expand_as(densities)
+        weights = weights * densities
+        weights = weights.sum(dim=4)
+
+        # Perform key, query, value transformation
+        K = self.to_keys(x).view(batch, context, self.n_heads, self.head_size)
+        Q = self.to_queries(x).view(batch, context, self.n_heads, self.head_size)
+        V = self.to_values(x).view(batch, context, self.n_heads, self.head_size)
+
+        K = K / (self.head_size ** (1 / 2))
+        Q = Q / (self.head_size ** (1 / 2))
+
+        flat_indices = indices.view(batch, self.n_heads, -1)  # [b, h, c * p]
+        gathered_keys = self.batched_index_select(K.transpose(1, 2), flat_indices)  # [b, h, c * p, d]
+        dots = torch.einsum('bhcd,bhcqd -> bhcq',
+                            Q.transpose(1, 2),
+                            gathered_keys.view(batch, self.n_heads, context, num_points, -1))  # [b, h, c, p]
+        gathered_values = self.batched_index_select(V.transpose(1, 2), flat_indices)  # [b, h, c * p, d]
+        gathered_values = gathered_values.view(batch, self.n_heads, context, num_points, -1)  # [b, h, c, p, d]
+        new_weights = weights * dots  # Weigh attention scores by densities
+        new_weights = new_weights.softmax(dim=-1)  # Normalize attention scores
+        head_reps = gathered_values * new_weights.unsqueeze(-1)  # Weigh values by attention scores
+        head_reps = head_reps.sum(dim=-2)  # Sum over weighted values [b, h, c, d]
+        # united = head_reps.view(batch, context, -1)  # [b, c, h * d]
+        united = head_reps.transpose(1, 2).contiguous().view(batch, context, -1)  # [b, c, h * d]
+        new_out = self.unify(united)  # [b, c, e]
+
+        attentions = torch.zeros(batch, self.n_heads, context, context, device=x.device)
+        attentions.scatter_add_(dim=3, index=indices.squeeze(-1),
+                                src=new_weights)
+        if output_attentions:
+            return new_out, attentions
+        return new_out
+
+
+class NonadaptiveSparseAttention(_OneDimensionalSparseAttention):
+
+    @classmethod
+    def from_config(cls, config: NonAdaptiveSparseAttentionConfig):
+        return cls(config.emb,
+                   config.context,
+                   k=config.k,
+                   n_heads=config.heads,
+                   gadditional=config.gadditional,
+                   nadditional=config.nadditional,
+                   sigma_scale=config.sigma_scale,
+                   transformation_method=config.transformation_method,
+                   means_init_method=config.means_init_method,
+                   remove_rand_on_eval=config.remove_rand_on_eval)
+
+    @staticmethod
+    def _init_means(context: int, k: int, means_init_method: str):
+        if means_init_method == 'random':
+            means = torch.rand((context, k, 1)) * 2 - 1
+        elif means_init_method == 'uniform':
+            means = torch.linspace(0, context - 1, k+2)[None, 1:-1, None].expand(context, k, 1).clone()
+        else:
+            raise ValueError(f'Unknown means initialization method: {means_init_method}')
+        return means
+
+    def __init__(self,
+                 emb: int,
+                 context_len: int,
+                 *,
+                 k: int = 8,
+                 n_heads: int = 4,
+                 gadditional: int = 2,
+                 nadditional: int = 2,
+                 sigma_scale: float = 1.,
+                 transformation_method: str = 'sigmoid',
+                 means_init_method: str = 'random',
+                 remove_rand_on_eval: bool = False):
+        super().__init__(
+            emb, n_heads, k=k, gadditional=gadditional, nadditional=nadditional, remove_rand_on_eval=remove_rand_on_eval
+        )
+        means = self._init_means(context_len, k, means_init_method)
+        self.pmeans = torch.nn.Parameter(means)
+        self.psigmas = torch.nn.Parameter(torch.rand((context_len, k)))
+        # Non-learnabe
+        self.register_buffer('pvalues', torch.ones(k))
+        self.sigma_scale = sigma_scale
+        self.transformation_method = transformation_method
+
+    def hyper(self, x: torch.Tensor):
+        b, c, e = x.size()
+        k = self.k
+        means = self.pmeans[None, None, :, :, :].expand(b, self.n_heads, c, k, 1)
+        sigmas = self.psigmas[None, None, :, :].expand(b, self.n_heads, c, k)
+        values = self.pvalues[None, None, None, :].expand(b, self.n_heads, c, k)
+
+        means = sparse.transform_means(means, (c,), method=self.transformation_method)
+        sigmas = sparse.transform_sigmas(sigmas, (c,)) * self.sigma_scale
+
+        return means, sigmas, values
+
+
+class UnknowingSparseAttention(_OneDimensionalSparseAttention):
+    def __init__(self,
+                 emb: int,
+                 context_len: int,
+                 *,
+                 n_heads: int = 4,
+                 gadditional: int = 2,
+                 nadditional: int = 2,
+                 sigma_scale: float = 1.,
+                 transformation_method: str = 'modulo'):
+        k = 1
+        super().__init__(emb, n_heads, k=k, gadditional=gadditional, nadditional=nadditional)
+
+        self.pmeans = torch.rand((context_len, k, 1), device='cuda')
+        self.pmeans[45, 0, 0] = 112.
+
+        self.psigmas = torch.nn.Parameter(torch.rand((context_len, k)))
+        # Non-learnabe
+        self.register_buffer('pvalues', torch.ones(k))
+        self.sigma_scale = sigma_scale
+        self.transformation_method = transformation_method
+
+    def hyper(self, x: torch.Tensor):
+        b, c, e = x.size()
+        k = self.k
+        means = self.pmeans[None, :, :, :].expand(b, c, k, 1)
+        sigmas = self.psigmas[None, :, :].expand(b, c, k)
+        values = self.pvalues[None, None, :].expand(b, c, k)
+
+        means = sparse.transform_means(means, (c,), method=self.transformation_method)
+        sigmas = sparse.transform_sigmas(sigmas, (c,)) * self.sigma_scale
+        return means, sigmas, values
+
+
+class KnowingSparseAttention(_OneDimensionalSparseAttention):
+
+    @classmethod
+    def from_config(cls, config: NonAdaptiveSparseAttentionConfig):
+        return cls(config.emb,
+                   config.context,
+                   n_heads=config.heads,
+                   gadditional=config.gadditional,
+                   nadditional=config.nadditional,
+                   sigma_scale=config.sigma_scale,
+                   k=config.k,
+                   transformation_method=config.transformation_method)
+
+    def __init__(self,
+                 emb: int,
+                 context_len: int,
+                 *,
+                 n_heads: int = 4,
+                 gadditional: int = 2,
+                 nadditional: int = 2,
+                 sigma_scale: float = 1.,
+                 k: int = 1,
+                 transformation_method: str = 'modulo'):
+        super().__init__(emb, n_heads, k=k, gadditional=gadditional, nadditional=nadditional)
+        answers = torch.remainder(torch.arange(0, context_len, device='cuda') + 70, context_len).float()
+        self.pmeans = torch.randint(0, context_len, (n_heads, context_len, k, 1), device='cuda').float()
+        self.pmeans[0, :, 0, :] = answers[:, None]
+        self.psigmas = torch.nn.Parameter(torch.rand((n_heads, context_len, k)))
+        # Non-learnabe
+        self.register_buffer('pvalues', torch.ones(k))
+        self.sigma_scale = sigma_scale
+        self.transformation_method = transformation_method
+
+    def hyper(self, x: torch.Tensor):
+        b, c, e = x.size()
+        k, h = self.k, self.n_heads
+        means = self.pmeans[None].expand(b, h, c, k, 1)
+        sigmas = self.psigmas[None].expand(b, h, c, k)
+        values = self.pvalues[None, None, None, :].expand(b, h, c, k)
+
+        means = sparse.transform_means(means, (c,), method=self.transformation_method)
+        sigmas = sparse.transform_sigmas(sigmas, (c,)) * self.sigma_scale
+        return means, sigmas, values
+
+
+class SparseSelfAttention(_OneDimensionalSparseAttention):
+
+    @classmethod
+    def from_config(cls, config: AdaptiveSparseAttentionConfig):
+        return cls(config.emb,
+                   config.context,
+                   head_size=config.head_size,
+                   k=config.k,
+                   hidden=config.hyper_hidden_dim,
+                   n_heads=config.heads,
+                   gadditional=config.gadditional,
+                   nadditional=config.nadditional,
+                   remove_rand_on_eval=config.remove_rand_on_eval)
+
+    def __init__(self,
+                 emb: int,
+                 context_len: int,
+                 head_size: int,
+                 *,
+                 k: int = 8,
+                 hidden: int = 4,
+                 n_heads: int = 4,
+                 gadditional: int = 2,
+                 nadditional: int = 2,
+                 remove_rand_on_eval: bool = True):
+        super().__init__(emb,
+                         n_heads,
+                         head_size=head_size,
+                         k=k,
+                         gadditional=gadditional,
+                         nadditional=nadditional,
+                         remove_rand_on_eval=remove_rand_on_eval)
+        self.context_len = context_len
+        self.to_param = nn.Sequential(
+            nn.Linear(emb, hidden),
+            nn.ReLU(),
+            nn.Linear(hidden, 2 * k * n_heads)  # One mean and one sigma per head
+        )
+
+    def hyper(self, x: Tensor) -> Tuple[Tensor, Tensor, Tensor]:
+        batch_size, context_len, emb = x.size()
+        assert context_len == self.context_len, f'Expected contextlen equal to {self.context_len}. Got {context_len}'
+        assert emb == self.emb, f'Expected embedded equal to {self.emb}. Got {emb}'
+
+        params = self.to_param(x)  # (B, C, h*k*2) k means and sigmas for each point (1 degree of freedom)
+
+        # Generate the logits that correspond to the horizontal coordinate of the current word
+        diags = torch.arange(context_len, device=util.d(x), dtype=torch.float)
+        diags = util.inv(diags, mx=context_len)
+        diags = diags[None, :, None, None].expand(batch_size, -1, self.k, 1)  # (B, C, K, 1)
+        means = params[:, :, :self.n_heads * self.k, None] \
+            .view(batch_size, context_len, self.n_heads, self.k, 1) \
+            .permute(0, 2, 1, 3, 4)  # Single mean for current point  (B, H, C, K, 1)
+        sigmas = params[:, :, self.n_heads * self.k:] \
+            .view(batch_size, context_len, self.n_heads, self.k) \
+            .permute(0, 2, 1, 3)  # (B, H, C, K)
+        values = self.mvalues[None, None, None, :].expand(batch_size, self.n_heads, context_len,
+                                                          -1)  # Expand to all points (B, C, K)
+
+        # means = diags - torch.nn.functional.softplus(means)
+        means = sparse.transform_means(means, (context_len,))
+        sigmas = sparse.transform_sigmas(sigmas, (context_len,))
+
+        return means, sigmas, values