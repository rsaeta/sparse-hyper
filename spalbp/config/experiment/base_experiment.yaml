--- conflicted
+++ resolved
@@ -1,12 +1,7 @@
-defaults:
-  - optim: adam
-  - scheduler: linear
-  - training: defaults
-  - _self_
-<<<<<<< HEAD
-random_seed: 42
-offset: 70
-=======
-random_seed: 42
-
->>>>>>> ca03fe14
+defaults:
+  - optim: adam
+  - scheduler: linear
+  - training: defaults
+  - _self_
+random_seed: 42
+offset: 70